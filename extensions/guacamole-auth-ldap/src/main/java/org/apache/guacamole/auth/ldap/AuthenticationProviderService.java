--- conflicted
+++ resolved
@@ -29,19 +29,13 @@
 import java.util.Collections;
 import java.util.HashMap;
 import java.util.List;
-<<<<<<< HEAD
 import java.util.Map;
+import java.util.Set;
+import org.apache.guacamole.GuacamoleException;
+import org.apache.guacamole.GuacamoleServerException;
+import org.apache.guacamole.auth.ldap.group.UserGroupService;
 import org.apache.guacamole.auth.ldap.user.LDAPAuthenticatedUser;
 import org.apache.guacamole.auth.ldap.user.LDAPUserContext;
-import org.apache.guacamole.GuacamoleException;
-import org.apache.guacamole.GuacamoleServerException;
-=======
-import java.util.Set;
-import org.apache.guacamole.auth.ldap.user.AuthenticatedUser;
-import org.apache.guacamole.auth.ldap.user.UserContext;
-import org.apache.guacamole.GuacamoleException;
-import org.apache.guacamole.auth.ldap.group.UserGroupService;
->>>>>>> c0008aed
 import org.apache.guacamole.auth.ldap.user.UserService;
 import org.apache.guacamole.net.auth.AuthenticatedUser;
 import org.apache.guacamole.net.auth.Credentials;
@@ -245,12 +239,6 @@
             throw new GuacamoleInvalidCredentialsException("Permission denied.", CredentialsInfo.USERNAME_PASSWORD);
 
         try {
-<<<<<<< HEAD
-            // Return AuthenticatedUser if bind succeeds
-            LDAPAuthenticatedUser authenticatedUser = authenticatedUserProvider.get();
-            authenticatedUser.init(credentials, getAttributeTokens(ldapConnection, credentials.getUsername()));
-
-=======
 
             // Retrieve group membership of the user that just authenticated
             Set<String> effectiveGroups =
@@ -258,9 +246,8 @@
                             ldapConnection.getAuthenticationDN());
 
             // Return AuthenticatedUser if bind succeeds
-            AuthenticatedUser authenticatedUser = authenticatedUserProvider.get();
-            authenticatedUser.init(credentials, effectiveGroups);
->>>>>>> c0008aed
+            LDAPAuthenticatedUser authenticatedUser = authenticatedUserProvider.get();
+            authenticatedUser.init(credentials, getAttributeTokens(ldapConnection, credentials.getUsername()), effectiveGroups);
             return authenticatedUser;
 
         }
