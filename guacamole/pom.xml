--- conflicted
+++ resolved
@@ -177,13 +177,6 @@
                             <jsFinalFile>guacamole.js</jsFinalFile>
                             
                             <jsSourceFiles>
-<<<<<<< HEAD
-                                <jsSourceFile>lib/jquery/jquery.js</jsSourceFile>
-                                <jsSourceFile>lib/angular/angular.js</jsSourceFile>
-                                <jsSourceFile>lib/angular-module-shim/angular-module-shim.js</jsSourceFile>
-                                <jsSourceFile>lib/messageformat/messageformat.js</jsSourceFile>
-=======
->>>>>>> 119fae26
                                 <jsSourceFile>license.txt</jsSourceFile>
                                 <jsSourceFile>guacamole-common-js/all.js</jsSourceFile>
                             </jsSourceFiles>
